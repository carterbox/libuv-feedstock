--- conflicted
+++ resolved
@@ -40,16 +40,6 @@
         - {{ pin_subpackage('libuv' ~ so_major, exact=True) }}
       run:
         - {{ pin_subpackage('libuv' ~ so_major, exact=True) }}
-<<<<<<< HEAD
-=======
-    files:
-      - {{ library }}include/uv.h
-      - {{ library }}include/uv
-      - {{ library }}lib/libuv{{ SHLIB_EXT }}  # [unix]
-      - {{ library }}lib/uv.lib  # [win]
-      - {{ library }}lib/pkgconfig/libuv.pc
-      - {{ library }}lib/cmake/libuv
->>>>>>> bfd1567a
     test:
       commands:
       # Needed
@@ -66,14 +56,7 @@
         - test ! -f "$PREFIX/lib/libuv.a"     # [unix]
 
   - name: libuv-static
-<<<<<<< HEAD
     script: install.py
-=======
-    files:
-      - {{ library }}lib/libuv.a  # [unix]
-      - {{ library }}lib/libuv.lib  # [win]
-      - {{ library }}lib/pkgconfig/libuv-static.pc
->>>>>>> bfd1567a
     test:
       commands:
         - test -f "$PREFIX/lib/libuv.a"  # [unix]
@@ -90,13 +73,6 @@
         - {{ compiler('c') }}
       run:
         - {{ pin_subpackage('_libuv_api', max_pin='x.x.x') }}               # [win]
-<<<<<<< HEAD
-=======
-    files:
-      - {{ library }}lib/libuv.so.{{ so_major }}*                    # [linux]
-      - {{ library }}lib/libuv.{{ so_major }}*.dylib                 # [osx]
-      - {{ library }}bin/uv.dll                                      # [win]
->>>>>>> bfd1567a
     test:
       commands:
         - test -f "$PREFIX/lib/libuv.so.1"  # [linux]
